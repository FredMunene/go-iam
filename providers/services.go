--- conflicted
+++ resolved
@@ -18,11 +18,8 @@
 	Clients       client.Service
 	AuthProviders authprovider.Service
 	Auth          auth.Service
-<<<<<<< HEAD
+	Resources     resource.Service
 	User          user.Service
-=======
-	Resources     resource.Service
->>>>>>> 78c4d40b
 }
 
 func NewServices(db db.DB, cache *cache.Service, enc encrypt.Service, jwtSvc jwt.Service) *Service {
@@ -32,16 +29,13 @@
 	csvc := client.NewService(cstr, psvc)
 	userStr := user.NewStore(db)
 	userSvc := user.NewService(userStr)
+	rstr := resource.NewStore(db)
+	rsvc := resource.NewService(rstr)
+
 	apStr := authprovider.NewStore(enc, db)
 	apSvc := authprovider.NewService(apStr, psvc)
 	ustr := user.NewStore(db)
 	usvc := user.NewService(ustr)
 	authSvc := auth.NewService(apSvc, csvc, *cache, jwtSvc, enc, usvc)
-<<<<<<< HEAD
-	return &Service{Projects: psvc, Clients: csvc, AuthProviders: apSvc, Auth: authSvc, User: userSvc}
-=======
-	rstr := resource.NewStore(db)
-	rsvc := resource.NewService(rstr)
-	return &Service{Projects: psvc, Clients: csvc, AuthProviders: apSvc, Auth: authSvc, Resources: rsvc}
->>>>>>> 78c4d40b
+	return &Service{Projects: psvc, Clients: csvc, AuthProviders: apSvc, Auth: authSvc, User: userSvc, Resources: rsvc}
 }