package auth

import (
	"encoding/base64"
	"fmt"
	"net/http"
	"strings"

	"github.com/gofiber/fiber/v2"
	"github.com/gofiber/fiber/v2/log"
	"github.com/melvinodsa/go-iam/providers"
	"github.com/melvinodsa/go-iam/sdk"
	"github.com/melvinodsa/go-iam/utils/docs"
)

// LoginRoute registers the login route
func LoginRoute(router fiber.Router, basePath string) {
	routePath := "/login"
	path := basePath + routePath
	docs.RegisterApi(docs.ApiWrapper{
		Path:        path,
		Method:      http.MethodGet,
		Name:        "Login",
		Description: "Login to the application",
		Tags:        routeTags,
		RequestBody: nil,
		Response: &docs.ApiResponse{
			Description: "Login URL generated successfully",
			Content:     new(sdk.AuthLoginResponse),
		},
		Parameters: []docs.ApiParameter{
			{
				Name:        "client_id",
				In:          "query",
				Description: "The client ID",
				Required:    true,
			},
			{
				Name:        "auth_provider",
				In:          "query",
				Description: "The authentication provider",
				Required:    false,
			},
			{
				Name:        "state",
				In:          "query",
				Description: "State parameter for CSRF protection",
				Required:    false,
			},
			{
				Name:        "redirect_url",
				In:          "query",
				Description: "The URL to redirect to after login",
				Required:    false,
			},
			{
				Name:        "code_challenge_method",
				In:          "query",
				Description: "Code challenge method for PKCE. This required for public clients. For security reasons, only S256 is supported.",
				Required:    false,
			},
			{
				Name:        "code_challenge",
				In:          "query",
				Description: "Code challenge for PKCE. This required for public clients",
				Required:    false,
			},
		},
		UnAuthenticated:      true,
		ProjectIDNotRequired: true,
	})
	router.Get(routePath, Login)
}

func Login(c *fiber.Ctx) error {
	log.Debug("received login request")
	pr := providers.GetProviders(c)

	codeChallengeMethod := c.Query("code_challenge_method", "")
	// Might have to revisit this when the standards change.
	if len(codeChallengeMethod) != 0 && strings.Compare(codeChallengeMethod, "S256") != 0 {
		log.Debugw("invalid code challenge", "code_challenge_method", codeChallengeMethod)
		return sdk.AuthProviderBadRequest("invalid code challenge. Only S256 is supported", c)
	}
	url, err := pr.S.Auth.GetLoginUrl(c.Context(), c.Query("client_id", ""), c.Query("auth_provider", ""), c.Query("state", ""), c.Query("redirect_url", ""), c.Query("code_challenge_method", ""), c.Query("code_challenge", ""))
	if err != nil {
		message := fmt.Errorf("failed to get login url. %w", err).Error()
		log.Errorw("failed to get login url", "error", message)
		return sdk.AuthProviderInternalServerError(message, c)
	}

	postBack := c.Query("postback", "false")
	if postBack == "true" {
		return c.Status(http.StatusOK).JSON(sdk.AuthLoginResponse{
			Success: true,
			Message: "Login URL generated successfully",
			Data: sdk.AuthLoginDataResponse{
				LoginUrl: url,
			},
		})
	}
	return c.Redirect(url, http.StatusTemporaryRedirect)
}

// RedirectRoute registers the redirect route
func RedirectRoute(router fiber.Router, basePath string) {
	routePath := "/authp-callback"
	path := basePath + routePath
	docs.RegisterApi(docs.ApiWrapper{
		Path:        path,
		Method:      http.MethodGet,
		Name:        "Redirect",
		Description: "Redirect to the authentication provider",
		Tags:        routeTags,
		RequestBody: nil,
		Response: &docs.ApiResponse{
			Description: "Redirect URL generated successfully",
			Content:     new(sdk.AuthRedirectResponse),
		},
		Parameters: []docs.ApiParameter{
			{
				Name:        "code",
				In:          "query",
				Description: "The authentication code",
				Required:    true,
			},
			{
				Name:        "state",
				In:          "query",
				Description: "State parameter for CSRF protection",
				Required:    false,
			},
			{
				Name:        "postback",
				In:          "query",
				Description: "Whether to return the redirect URL in the response",
				Required:    false,
			},
		},
		UnAuthenticated:      true,
		ProjectIDNotRequired: true,
	})
	router.Get(routePath, Redirect)
}

func Redirect(c *fiber.Ctx) error {
	log.Debug("received redirect request")
	pr := providers.GetProviders(c)
	code := c.Query("code")
	state := c.Query("state")
	postback := c.Query("postback", "false")
	resp, err := pr.S.Auth.Redirect(c.Context(), code, state)
	if err != nil {
		message := fmt.Errorf("failed to redirect. %w", err).Error()
		log.Errorw("failed to redirect", "error", message)
		return sdk.AuthProviderInternalServerError(message, c)
	}
	log.Debug("redirected successfully")
	if postback == "true" {
		return c.Status(http.StatusOK).JSON(sdk.AuthRedirectResponse{
			RedirectUrl: resp.RedirectUrl,
		})
	}
	return c.Redirect(resp.RedirectUrl, http.StatusTemporaryRedirect)
}

// VerifyRoute registers the verify route
func VerifyRoute(router fiber.Router, basePath string) {
	routePath := "/verify"
	path := basePath + routePath
	docs.RegisterApi(docs.ApiWrapper{
		Path:        path,
		Method:      http.MethodGet,
		Name:        "Verify",
		Description: "Verify the authentication code",
		Tags:        routeTags,
		RequestBody: nil,
		Response: &docs.ApiResponse{
			Description: "Verification successful",
			Content:     new(sdk.AuthCallbackResponse),
		},
		Parameters: []docs.ApiParameter{
			{
				Name:        "code",
				In:          "query",
				Description: "The authentication code",
				Required:    true,
			},
			{
				Name:        "code_challenge",
				In:          "query",
				Description: "The code verifier",
				Required:    false,
			},
			{
				Name:        "client_id",
				In:          "query",
				Description: "The client ID to be provided if code verifier is provided",
				Required:    false,
			},
		},
		UnAuthenticated:      true,
		ProjectIDNotRequired: true,
	})
	router.Get(routePath, Verify)
}

func Verify(c *fiber.Ctx) error {
	log.Debug("received callback request")
	pr := providers.GetProviders(c)
	code := c.Query("code")
	var clientId, clientSecret string
	// get code verifier from query params
	codeChallenge := c.Query("code_challenge")
	clientId = c.Query("client_id")

	if len(codeChallenge) == 0 || len(clientId) == 0 {
		// get client id and secret from authorization header with basic auth
		clId, clSec, ok := getClientDetails(c)
		if !ok {
			return sdk.AuthProviderBadRequest("missing or invalid authorization header", c)
		}
		clientId = clId
		clientSecret = clSec
	}
	resp, err := pr.S.Auth.ClientCallback(c.Context(), code, codeChallenge, clientId, clientSecret)
	if err != nil {
		message := fmt.Errorf("failed to get callback. %w", err).Error()
		return sdk.AuthProviderInternalServerError(message, c)
	}
	log.Debug("code verification was successful")

	return c.Status(http.StatusOK).JSON(sdk.AuthCallbackResponse{
		Success: true,
		Message: "Callback successful",
		Data:    resp,
	})
}

<<<<<<< HEAD
func ClientCredentialsRoute(router fiber.Router, basePath string) {
	routePath := "/client"
	path := basePath + routePath
	docs.RegisterApi(docs.ApiWrapper{
		Path:        path,
		Method:      http.MethodPost,
		Name:        "Client",
		Description: "Authenticate using client credentials for service accounts",
		Tags:        routeTags,
		RequestBody: &docs.ApiRequestBody{
			Description: "Client credentials",
			Content:     new(sdk.ClientCredentialsRequest),
		},
		Response: &docs.ApiResponse{
			Description: "Authentication successful",
			Content:     new(sdk.ClientCredentialsResponse),
		},
		UnAuthenticated:      true,
		ProjectIDNotRequired: true,
	})
	router.Post(routePath, ClientCredentials)
}

func ClientCredentials(c *fiber.Ctx) error {
    log.Debug("received client credentials request")
    
    payload := new(sdk.ClientCredentialsRequest)
    if err := c.BodyParser(payload); err != nil {
        return c.Status(http.StatusBadRequest).JSON(sdk.ClientCredentialsResponse{
            Success: false,
            Message: fmt.Sprintf("invalid request body: %v", err),
        })
    }
    
    // Validate required fields
    if payload.ClientId == "" || payload.ClientSecret == "" {
        return c.Status(http.StatusBadRequest).JSON(sdk.ClientCredentialsResponse{
            Success: false,
            Message: "client_id and client_secret are required",
        })
    }
    
    pr := providers.GetProviders(c)
    resp, err := pr.S.Auth.ClientCredentials(c.Context(), payload.ClientId, payload.ClientSecret)
    if err != nil {
        // Determine appropriate status code based on error
        status := http.StatusUnauthorized
        message := err.Error()
        
        // Check for specific error types
		// this is because in case of unathorized access,server will retry to authenticate with service account
        if strings.Contains(err.Error(), "invalid client_id") {
            status = http.StatusNotFound
        } else if strings.Contains(err.Error(), "disabled") {
            status = http.StatusForbidden
        }
        
        log.Errorw("client credentials authentication failed",
            "client_id", payload.ClientId,
            "error", message)
        
        return c.Status(status).JSON(sdk.ClientCredentialsResponse{
            Success: false,
            Message: fmt.Sprintf("authentication failed: %v", err),
        })
    }
    
    log.Debugw("client credentials authentication successful",
        "client_id", payload.ClientId,
        "expires_in", resp.ExpiresIn)
    
    return c.Status(http.StatusOK).JSON(sdk.ClientCredentialsResponse{
        Success: true,
        Message: "Authentication successful",
        Data:    resp,
    })
=======
func getClientDetails(c *fiber.Ctx) (string, string, bool) {
	headers := c.GetReqHeaders()
	authHeaders := headers["Authorization"]
	if len(authHeaders) == 0 {
		return "", "", false
	}
	// extract client id and secret from basic auth
	parts := strings.SplitN(authHeaders[0], " ", 2)
	if len(parts) != 2 || parts[0] != "Basic" {
		return "", "", false
	}
	credentials, err := base64.StdEncoding.DecodeString(parts[1])
	if err != nil {
		return "", "", false
	}
	creds := strings.SplitN(string(credentials), ":", 2)
	if len(creds) != 2 {
		return "", "", false
	}
	return creds[0], creds[1], true
>>>>>>> a9fa11ed
}<|MERGE_RESOLUTION|>--- conflicted
+++ resolved
@@ -237,7 +237,6 @@
 	})
 }
 
-<<<<<<< HEAD
 func ClientCredentialsRoute(router fiber.Router, basePath string) {
 	routePath := "/client"
 	path := basePath + routePath
@@ -262,59 +261,60 @@
 }
 
 func ClientCredentials(c *fiber.Ctx) error {
-    log.Debug("received client credentials request")
-    
-    payload := new(sdk.ClientCredentialsRequest)
-    if err := c.BodyParser(payload); err != nil {
-        return c.Status(http.StatusBadRequest).JSON(sdk.ClientCredentialsResponse{
-            Success: false,
-            Message: fmt.Sprintf("invalid request body: %v", err),
-        })
-    }
-    
-    // Validate required fields
-    if payload.ClientId == "" || payload.ClientSecret == "" {
-        return c.Status(http.StatusBadRequest).JSON(sdk.ClientCredentialsResponse{
-            Success: false,
-            Message: "client_id and client_secret are required",
-        })
-    }
-    
-    pr := providers.GetProviders(c)
-    resp, err := pr.S.Auth.ClientCredentials(c.Context(), payload.ClientId, payload.ClientSecret)
-    if err != nil {
-        // Determine appropriate status code based on error
-        status := http.StatusUnauthorized
-        message := err.Error()
-        
-        // Check for specific error types
+	log.Debug("received client credentials request")
+
+	payload := new(sdk.ClientCredentialsRequest)
+	if err := c.BodyParser(payload); err != nil {
+		return c.Status(http.StatusBadRequest).JSON(sdk.ClientCredentialsResponse{
+			Success: false,
+			Message: fmt.Sprintf("invalid request body: %v", err),
+		})
+	}
+
+	// Validate required fields
+	if payload.ClientId == "" || payload.ClientSecret == "" {
+		return c.Status(http.StatusBadRequest).JSON(sdk.ClientCredentialsResponse{
+			Success: false,
+			Message: "client_id and client_secret are required",
+		})
+	}
+
+	pr := providers.GetProviders(c)
+	resp, err := pr.S.Auth.ClientCredentials(c.Context(), payload.ClientId, payload.ClientSecret)
+	if err != nil {
+		// Determine appropriate status code based on error
+		status := http.StatusUnauthorized
+		message := err.Error()
+
+		// Check for specific error types
 		// this is because in case of unathorized access,server will retry to authenticate with service account
-        if strings.Contains(err.Error(), "invalid client_id") {
-            status = http.StatusNotFound
-        } else if strings.Contains(err.Error(), "disabled") {
-            status = http.StatusForbidden
-        }
-        
-        log.Errorw("client credentials authentication failed",
-            "client_id", payload.ClientId,
-            "error", message)
-        
-        return c.Status(status).JSON(sdk.ClientCredentialsResponse{
-            Success: false,
-            Message: fmt.Sprintf("authentication failed: %v", err),
-        })
-    }
-    
-    log.Debugw("client credentials authentication successful",
-        "client_id", payload.ClientId,
-        "expires_in", resp.ExpiresIn)
-    
-    return c.Status(http.StatusOK).JSON(sdk.ClientCredentialsResponse{
-        Success: true,
-        Message: "Authentication successful",
-        Data:    resp,
-    })
-=======
+		if strings.Contains(err.Error(), "invalid client_id") {
+			status = http.StatusNotFound
+		} else if strings.Contains(err.Error(), "disabled") {
+			status = http.StatusForbidden
+		}
+
+		log.Errorw("client credentials authentication failed",
+			"client_id", payload.ClientId,
+			"error", message)
+
+		return c.Status(status).JSON(sdk.ClientCredentialsResponse{
+			Success: false,
+			Message: fmt.Sprintf("authentication failed: %v", err),
+		})
+	}
+
+	log.Debugw("client credentials authentication successful",
+		"client_id", payload.ClientId,
+		"expires_in", resp.ExpiresIn)
+
+	return c.Status(http.StatusOK).JSON(sdk.ClientCredentialsResponse{
+		Success: true,
+		Message: "Authentication successful",
+		Data:    resp,
+	})
+}
+
 func getClientDetails(c *fiber.Ctx) (string, string, bool) {
 	headers := c.GetReqHeaders()
 	authHeaders := headers["Authorization"]
@@ -335,5 +335,4 @@
 		return "", "", false
 	}
 	return creds[0], creds[1], true
->>>>>>> a9fa11ed
 }